--- conflicted
+++ resolved
@@ -376,51 +376,6 @@
 
             const janitoCmd = `cd ${repoPath} && janito "${promptForJanito.replace(/"/g, '\\"')}"`;
             logger.info(`Running: ${janitoCmd}`)
-<<<<<<< HEAD
-
-            // Create a child process with stdio set to pipe
-            const { spawn } = require('child_process');
-            const [cmd, ...args] = janitoCmd.split(' ');
-            const janitoProcess = spawn(cmd, args, { shell: true });
-
-            let currentSection = '';
-            let buffer = '';
-
-            // Handle stdout data
-            janitoProcess.stdout.on('data', async (data) => {
-                const output = data.toString();
-                buffer += output;
-
-                // Check for section headers
-                const sections = ['Implementation plan:', 'Discovery:', 'Description:', 'Implementation:', 'Validation:'];
-                for (const section of sections) {
-                    if (output.includes(section)) {
-                        // If we have buffered content from previous section, send it
-                        if (buffer && currentSection) {
-                            await sock.sendMessage(remoteJid, { 
-                                text: `📝 *${currentSection}*\n${buffer.trim()}`
-                            });
-                            buffer = '';
-                        }
-                        currentSection = section;
-                        break;
-                    }
-                }
-
-                // If we have a complete line, send it
-                if (buffer.includes('\n')) {
-                    const lines = buffer.split('\n');
-                    buffer = lines.pop() || ''; // Keep the last incomplete line in buffer
-                    
-                    for (const line of lines) {
-                        if (line.trim()) {
-                            await sock.sendMessage(remoteJid, { 
-                                text: `📝 *${currentSection || 'Progress'}*\n${line.trim()}`
-                            });
-                        }
-                    }
-                }
-=======
             exec(janitoCmd, async (err, stdout, stderr) => {
                 logger.info('Janito /vibe result', { err, stdout, stderr })
                 let msg = '';
@@ -435,38 +390,6 @@
                 await sock.sendMessage(remoteJid, { 
                     text: `Changes done!\n\n${msg}\nDo you want me to commit? (yes/no)` 
                 });
->>>>>>> ee256779
-            });
-
-            // Handle stderr data
-            janitoProcess.stderr.on('data', async (data) => {
-                const error = data.toString();
-                if (error.trim()) {
-                    await sock.sendMessage(remoteJid, { 
-                        text: `⚠️ *Error*\n${error.trim()}`
-                    });
-                }
-            });
-
-            // Handle process completion
-            janitoProcess.on('close', async (code) => {
-                // Send any remaining buffered content
-                if (buffer.trim()) {
-                    await sock.sendMessage(remoteJid, { 
-                        text: `📝 *${currentSection || 'Final Output'}*\n${buffer.trim()}`
-                    });
-                }
-
-                if (code === 0) {
-                    userState[remoteJid].waitingForCommit = true;
-                    await sock.sendMessage(remoteJid, { 
-                        text: "✅ Janito process completed!\n\nDo you want me to commit these changes? (yes/no)"
-                    });
-                } else {
-                    await sock.sendMessage(remoteJid, { 
-                        text: `❌ Janito process exited with code ${code}`
-                    });
-                }
             });
 
             return;
