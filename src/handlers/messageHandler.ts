--- conflicted
+++ resolved
@@ -2,12 +2,8 @@
 import { config } from '../config/index.js'
 import { generateResponse, chatWithRepoFunctions, synthesizeProgressMessage } from '../ai/openai.js'
 import { createLogger } from '../logger/index.js'
-<<<<<<< HEAD
 import { exec, spawn } from 'child_process'
 import fetch from 'node-fetch'
-
-=======
->>>>>>> 66f57d31
 import simpleGit from 'simple-git'
 import { saveToken, addRepo, listRepos, getToken, setActiveRepo, getActiveRepo, saveVercelToken, getVercelToken } from '../db/index.js'
 import { fetchUserRepos, formatRepoList, findRepoByName } from '../utils/github.js'
@@ -352,7 +348,6 @@
             messageId: message.key.id
         })
 
-<<<<<<< HEAD
         // Allow only debug phone numbers
         const senderJid = message.key.participant || remoteJid
         const phone = normalizePhone(senderJid.split('@')[0])
@@ -676,9 +671,6 @@
         }
 
         // 1. Clone flow
-=======
-        // CLONE
->>>>>>> 66f57d31
         if (textContent.startsWith('/clone ')) {
             const repoUrl = textContent.split(' ')[1]
             
@@ -698,7 +690,7 @@
 
             simpleGit().clone(repoUrl, localPath)
                 .then(async () => {
-<<<<<<< HEAD
+
                     // Save repo association in DB
                     addRepo(remoteJid, repoUrl, localPath)
                     
@@ -706,13 +698,10 @@
                     const webDetection = detectWebProject(localPath)
                     
                     // Index with janito and synthesize description
-=======
-                    logger.info('Clone successful', { repoUrl, localPath })
->>>>>>> 66f57d31
+
                     exec(`cd ${localPath} && janito describe`, async (err, stdout, stderr) => {
                         logger.info('Janito describe after clone', { err, stdout, stderr })
                         if (err) {
-<<<<<<< HEAD
                             const response = `Repo cloned but couldn't analyze it: ${stderr || err}`
                             await sock.sendMessage(remoteJid, { text: response })
                             addToHistory(remoteJid, 'assistant', response)
@@ -759,34 +748,19 @@
                                 await sock.sendMessage(remoteJid, { text: response })
                                 addToHistory(remoteJid, 'assistant', response)
                             }
-=======
-                            await sock.sendMessage(remoteJid, { text: `Repo cloned but failed to describe repo.\n\nERR:\n${err}\nSTDERR:\n${stderr}\nSTDOUT:\n${stdout}` })
-                        } else {
-                            userState[remoteJid] = { repoPath: localPath, waitingForEdit: true }
-                            const janitoDesc = stdout && stdout.trim().length > 0
-                                ? stdout.trim().substring(0, 2500)
-                                : "(No description provided by Janito)"
-                            await sock.sendMessage(remoteJid, {
-                                text: `Repo cloned!\n\n${janitoDesc}\n\nWhat do you want to change? Please describe the change.\n\n----\n[Janito stdout]\n${stdout}\n[stderr]\n${stderr}`
-                            })
->>>>>>> 66f57d31
+
                         }
                     })
                 })
                 .catch(async (err) => {
-<<<<<<< HEAD
                     const response = `Failed to clone: ${err}`
                     await sock.sendMessage(remoteJid, { text: response })
                     addToHistory(remoteJid, 'assistant', response)
-=======
-                    logger.error('Clone failed', { repoUrl, err })
-                    await sock.sendMessage(remoteJid, { text: `Failed to clone: ${err}` })
->>>>>>> 66f57d31
                 })
             return
         }
 
-<<<<<<< HEAD
+
         // 2. If waiting for edit instruction
         if (textContent.startsWith('/vibe ')) {
             const activeRepo = getActiveRepo(remoteJid)
@@ -796,17 +770,6 @@
             }
 
             const repoPath = activeRepo.localPath;
-=======
-        // EXPLICIT /vibe COMMAND (code change)
-        if (textContent.startsWith('/vibe ')) {
-            const user = userState[remoteJid];
-            if (!user?.repoPath) {
-                await sock.sendMessage(remoteJid, { text: "No repo found for this conversation. Please /clone first." });
-                return;
-            }
-
-            const repoPath = user.repoPath;
->>>>>>> 66f57d31
             const promptForJanito = textContent.replace('/vibe', '').trim();
 
             if (!promptForJanito) {
@@ -815,7 +778,6 @@
             }
 
             logger.info(`Running janito for prompt: ${promptForJanito} on ${repoPath}`)
-<<<<<<< HEAD
             await sock.sendMessage(remoteJid, { text: "Starting AI code editing..." })
 
             try {
@@ -871,34 +833,11 @@
                 await sock.sendMessage(remoteJid, { text: response })
                 addToHistory(remoteJid, 'assistant', response)
             }
-
-=======
-
-            await sock.sendMessage(remoteJid, { text: "Applying your change with Janito, please wait..." });
-
-            const janitoCmd = `cd ${repoPath} && janito "${promptForJanito.replace(/"/g, '\\"')}"`;
-            logger.info(`Running: ${janitoCmd}`)
-            exec(janitoCmd, async (err, stdout, stderr) => {
-                logger.info('Janito /vibe result', { err, stdout, stderr })
-                let msg = '';
-                if (err) msg += `❌ Janito error:\n${err}\n\n`;
-                if (stderr) msg += `⚠️ STDERR:\n${stderr}\n\n`;
-                if (stdout) msg += `✅ STDOUT:\n${stdout}\n\n`;
-                if (!msg) msg = 'No output from Janito.';
-
-                userState[remoteJid].waitingForCommit = true;
-
-                await sock.sendMessage(remoteJid, { 
-                    text: `Changes done!\n\n${msg}\nDo you want me to commit? (yes/no)` 
-                });
-            });
->>>>>>> 66f57d31
             return;
         }
 
         // COMMIT
         if (userState[remoteJid]?.waitingForCommit) {
-<<<<<<< HEAD
             const { repoPath, lastPrompt } = userState[remoteJid]
             const git = simpleGit(repoPath)
             const activeRepo = getActiveRepo(remoteJid) // Get active repo for deployment
@@ -1020,25 +959,6 @@
                     addToHistory(remoteJid, 'assistant', response)
                 }
                 userState[remoteJid].waitingForCommit = false
-=======
-            if (/^(yes|commit)/i.test(textContent.trim())) {
-                const repoPath = userState[remoteJid].repoPath
-                const git = simpleGit(repoPath)
-                logger.info('Committing changes', { repoPath })
-
-                let gitMsg = '';
-                try {
-                    await git.add('.')
-                    gitMsg += 'Staged all changes.\n'
-                    const commitResult = await git.commit('Applied AI code changes')
-                    gitMsg += `Commit result: ${JSON.stringify(commitResult)}\n`
-                } catch (e) {
-                    logger.error('Git commit error', { e })
-                    gitMsg += `Git error: ${e}\n`
-                }
-                userState[remoteJid].waitingForCommit = false
-                await sock.sendMessage(remoteJid, { text: `Committed!\n${gitMsg}\n(You can now /vibe again or /deploy.)` })
->>>>>>> 66f57d31
             } else {
                 userState[remoteJid].waitingForCommit = false
                 const cancelMessages = [
@@ -1054,8 +974,6 @@
             }
             return
         }
-
-<<<<<<< HEAD
         // 4. If waiting for deploy confirmation
         if (userState[remoteJid]?.waitingForDeployConfirm) {
             const activeRepo = getActiveRepo(remoteJid)
@@ -1487,24 +1405,6 @@
             const response = 'Error processing your message.'
             await sock.sendMessage(remoteJid, { text: response })
             addToHistory(remoteJid, 'assistant', response)
-=======
-        // FALLBACK AI OR ECHO
-        if (config.bot.aiEnabled) {
-            logger.info('Processing AI request', { prompt: textContent, from: remoteJid })
-            try {
-                const aiReply = await generateResponse(textContent)
-                await sock.sendMessage(remoteJid, { text: aiReply })
-                logger.info('AI response sent', { to: remoteJid, responseLength: aiReply.length })
-            } catch (error) {
-                logger.error('AI request failed', error)
-                await sock.sendMessage(remoteJid, {
-                    text: 'Sorry, AI is currently unavailable. Please try again later.'
-                })
-            }
-            return
-        } else {
-            await sock.sendMessage(remoteJid, { text: `Echo: ${textContent}` })
->>>>>>> 66f57d31
         }
 
     } catch (error) {
@@ -1794,7 +1694,6 @@
             
             processDiff(diffToUse)
         })
-<<<<<<< HEAD
         
         function processDiff(diff: string) {
             try {
@@ -1908,6 +1807,7 @@
     } catch (error) {
         logger.error('Error calling code2img API', { error })
         return null
+
     }
 }
 
@@ -1936,8 +1836,5 @@
     } catch (error) {
         logger.error('Error sending diff image', { error })
         return false
-=======
-        await sock.sendMessage(message.key.remoteJid, { text: `❗ Bot error: ${error}\n${JSON.stringify(error, null, 2)}` })
->>>>>>> 66f57d31
     }
 }